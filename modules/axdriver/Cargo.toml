[package]
<<<<<<< HEAD
name = "axdriver"
version.workspace = true
edition.workspace = true
authors = [
    "Yuekai Jia <equation618@gmail.com>",
    "ChengXiang Qi <kuangjux@outlook.com>",
]
=======
authors = ["Yuekai Jia <equation618@gmail.com>", "ChengXiang Qi <kuangjux@outlook.com>"]
>>>>>>> c935af87
description = "ArceOS device drivers"
documentation = "https://arceos-org.github.io/arceos/axdriver/index.html"
edition.workspace = true
homepage.workspace = true
license.workspace = true
name = "axdriver"
repository = "https://github.com/arceos-org/arceos/tree/main/modules/axdriver"
version.workspace = true

[features]
block = ["axdriver_block"]
bus-mmio = []
bus-pci = ["dep:axdriver_pci", "dep:axhal", "dep:axconfig"]
<<<<<<< HEAD
block = ["axdriver_block"]
display = ["axdriver_display"]
input = ["axdriver_input"]
=======
display = ["axdriver_display"]
dyn = [
  "dep:rdrive",
  "dep:arm-gic-driver",
  "arm-gic-driver?/rdif",
  "dep:axmm",
  "dep:rdif-intc",
  "dep:rdif-block",
  "dep:dma-api",
]
>>>>>>> c935af87
net = ["axdriver_net"]

# Enabled by features `virtio-*`
virtio = ["axdriver_virtio", "dep:axalloc", "dep:axhal", "dep:axconfig"]

# various types of drivers
<<<<<<< HEAD
virtio-blk = ["block", "virtio", "axdriver_virtio/block"]
virtio-gpu = ["display", "virtio", "axdriver_virtio/gpu"]
virtio-input = ["input", "virtio", "axdriver_virtio/input"]
virtio-net = ["net", "virtio", "axdriver_virtio/net"]
bcm2835-sdhci = ["block", "axdriver_block/bcm2835-sdhci"]
ramdisk = ["block", "axdriver_block/ramdisk", "dep:axhal", "dep:axconfig"]
sdmmc-gpt = ["block", "axdriver_block/sdmmc", "axdriver_block/gpt", "dep:axhal"]
ahci-gpt = [
    "block",
    "axdriver_block",
    "axdriver_block/gpt",
    "dep:axhal",
    "dep:ahci_driver",
    "dep:printf-compat",
]
ixgbe = ["net", "axdriver_net/ixgbe", "dep:axalloc", "dep:axhal", "dep:axdma"]
=======
bcm2835-sdhci = ["block", "axdriver_block/bcm2835-sdhci"]
>>>>>>> c935af87
fxmac = ["net", "axdriver_net/fxmac", "dep:axalloc", "dep:axhal", "dep:axdma"]
ixgbe = ["net", "axdriver_net/ixgbe", "dep:axalloc", "dep:axhal", "dep:axdma"]
ramdisk = ["block", "axdriver_block/ramdisk"]
virtio-blk = ["block", "virtio", "axdriver_virtio/block"]
virtio-gpu = ["display", "virtio", "axdriver_virtio/gpu"]
virtio-net = ["net", "virtio", "axdriver_virtio/net"]
# more devices example: e1000 = ["net", "axdriver_net/e1000"]

[dependencies]
<<<<<<< HEAD
axalloc = { workspace = true, optional = true }
axconfig = { workspace = true, optional = true }
axdma = { workspace = true, optional = true }
axhal = { workspace = true, optional = true }

axdriver_base = { git = "https://github.com/Starry-OS/axdriver_crates.git", rev = "a887828" }
axdriver_block = { git = "https://github.com/Starry-OS/axdriver_crates.git", rev = "a887828", optional = true }
axdriver_display = { git = "https://github.com/Starry-OS/axdriver_crates.git", rev = "a887828", optional = true }
axdriver_input = { git = "https://github.com/Starry-OS/axdriver_crates.git", rev = "a887828", optional = true }
axdriver_net = { git = "https://github.com/Starry-OS/axdriver_crates.git", rev = "a887828", optional = true }
axdriver_pci = { git = "https://github.com/Starry-OS/axdriver_crates.git", rev = "a887828", optional = true }
axdriver_virtio = { git = "https://github.com/Starry-OS/axdriver_crates.git", rev = "a887828", optional = true }
cfg-if = { workspace = true }
crate_interface = { workspace = true }
log = { workspace = true }
ahci_driver = { git = "https://github.com/Starry-OS/ahci_driver.git", rev = "beaa9c8", optional = true }
printf-compat = { git = "https://github.com/lights0123/printf-compat.git", rev = "5f5c9cc", default-features = false, optional = true }
=======
axalloc = {workspace = true, optional = true}
axconfig = {workspace = true, optional = true}
axdma = {workspace = true, optional = true}
axdriver_base = {git = "https://github.com/arceos-org/axdriver_crates.git", tag = "v0.1.2"}
axdriver_block = {git = "https://github.com/arceos-org/axdriver_crates.git", tag = "v0.1.2", optional = true}
axdriver_display = {git = "https://github.com/arceos-org/axdriver_crates.git", tag = "v0.1.2", optional = true}
axdriver_net = {git = "https://github.com/arceos-org/axdriver_crates.git", tag = "v0.1.2", optional = true}
axdriver_pci = {git = "https://github.com/arceos-org/axdriver_crates.git", tag = "v0.1.2", optional = true}
axdriver_virtio = {git = "https://github.com/arceos-org/axdriver_crates.git", tag = "v0.1.2", optional = true}
axerrno = "0.1"
axhal = {workspace = true, optional = true}
axmm = {workspace = true, optional = true}
cfg-if = "1.0"
crate_interface = "0.1.4"
dma-api = {version = "0.5", features = ["alloc"], optional = true}
lazyinit = "0.2"
log = "=0.4.21"
memory_addr = "0.4"
rdif-block = {version = "0.6.2", optional = true}
rdif-intc = {version = "0.12", optional = true}
rdrive = {version = "0.18", optional = true}
spin = "0.10"

[target.'cfg(target_arch = "aarch64")'.dependencies]
arm-gic-driver = {version = "0.15", optional = true}
>>>>>>> c935af87
<|MERGE_RESOLUTION|>--- conflicted
+++ resolved
@@ -1,5 +1,4 @@
 [package]
-<<<<<<< HEAD
 name = "axdriver"
 version.workspace = true
 edition.workspace = true
@@ -7,27 +6,16 @@
     "Yuekai Jia <equation618@gmail.com>",
     "ChengXiang Qi <kuangjux@outlook.com>",
 ]
-=======
-authors = ["Yuekai Jia <equation618@gmail.com>", "ChengXiang Qi <kuangjux@outlook.com>"]
->>>>>>> c935af87
 description = "ArceOS device drivers"
 documentation = "https://arceos-org.github.io/arceos/axdriver/index.html"
-edition.workspace = true
 homepage.workspace = true
 license.workspace = true
-name = "axdriver"
 repository = "https://github.com/arceos-org/arceos/tree/main/modules/axdriver"
-version.workspace = true
 
 [features]
 block = ["axdriver_block"]
 bus-mmio = []
 bus-pci = ["dep:axdriver_pci", "dep:axhal", "dep:axconfig"]
-<<<<<<< HEAD
-block = ["axdriver_block"]
-display = ["axdriver_display"]
-input = ["axdriver_input"]
-=======
 display = ["axdriver_display"]
 dyn = [
   "dep:rdrive",
@@ -38,18 +26,18 @@
   "dep:rdif-block",
   "dep:dma-api",
 ]
->>>>>>> c935af87
+input = ["axdriver_input"]
 net = ["axdriver_net"]
 
 # Enabled by features `virtio-*`
 virtio = ["axdriver_virtio", "dep:axalloc", "dep:axhal", "dep:axconfig"]
 
 # various types of drivers
-<<<<<<< HEAD
 virtio-blk = ["block", "virtio", "axdriver_virtio/block"]
+virtio-net = ["net", "virtio", "axdriver_virtio/net"]
 virtio-gpu = ["display", "virtio", "axdriver_virtio/gpu"]
 virtio-input = ["input", "virtio", "axdriver_virtio/input"]
-virtio-net = ["net", "virtio", "axdriver_virtio/net"]
+
 bcm2835-sdhci = ["block", "axdriver_block/bcm2835-sdhci"]
 ramdisk = ["block", "axdriver_block/ramdisk", "dep:axhal", "dep:axconfig"]
 sdmmc-gpt = ["block", "axdriver_block/sdmmc", "axdriver_block/gpt", "dep:axhal"]
@@ -61,24 +49,15 @@
     "dep:ahci_driver",
     "dep:printf-compat",
 ]
-ixgbe = ["net", "axdriver_net/ixgbe", "dep:axalloc", "dep:axhal", "dep:axdma"]
-=======
-bcm2835-sdhci = ["block", "axdriver_block/bcm2835-sdhci"]
->>>>>>> c935af87
 fxmac = ["net", "axdriver_net/fxmac", "dep:axalloc", "dep:axhal", "dep:axdma"]
 ixgbe = ["net", "axdriver_net/ixgbe", "dep:axalloc", "dep:axhal", "dep:axdma"]
-ramdisk = ["block", "axdriver_block/ramdisk"]
-virtio-blk = ["block", "virtio", "axdriver_virtio/block"]
-virtio-gpu = ["display", "virtio", "axdriver_virtio/gpu"]
-virtio-net = ["net", "virtio", "axdriver_virtio/net"]
+
 # more devices example: e1000 = ["net", "axdriver_net/e1000"]
 
 [dependencies]
-<<<<<<< HEAD
-axalloc = { workspace = true, optional = true }
-axconfig = { workspace = true, optional = true }
-axdma = { workspace = true, optional = true }
-axhal = { workspace = true, optional = true }
+axalloc = {workspace = true, optional = true}
+axconfig = {workspace = true, optional = true}
+axdma = {workspace = true, optional = true}
 
 axdriver_base = { git = "https://github.com/Starry-OS/axdriver_crates.git", rev = "a887828" }
 axdriver_block = { git = "https://github.com/Starry-OS/axdriver_crates.git", rev = "a887828", optional = true }
@@ -87,35 +66,26 @@
 axdriver_net = { git = "https://github.com/Starry-OS/axdriver_crates.git", rev = "a887828", optional = true }
 axdriver_pci = { git = "https://github.com/Starry-OS/axdriver_crates.git", rev = "a887828", optional = true }
 axdriver_virtio = { git = "https://github.com/Starry-OS/axdriver_crates.git", rev = "a887828", optional = true }
+
+axerrno = {workspace = true}
+axhal = {workspace = true, optional = true}
+axmm = {workspace = true, optional = true}
+
 cfg-if = { workspace = true }
 crate_interface = { workspace = true }
-log = { workspace = true }
-ahci_driver = { git = "https://github.com/Starry-OS/ahci_driver.git", rev = "beaa9c8", optional = true }
-printf-compat = { git = "https://github.com/lights0123/printf-compat.git", rev = "5f5c9cc", default-features = false, optional = true }
-=======
-axalloc = {workspace = true, optional = true}
-axconfig = {workspace = true, optional = true}
-axdma = {workspace = true, optional = true}
-axdriver_base = {git = "https://github.com/arceos-org/axdriver_crates.git", tag = "v0.1.2"}
-axdriver_block = {git = "https://github.com/arceos-org/axdriver_crates.git", tag = "v0.1.2", optional = true}
-axdriver_display = {git = "https://github.com/arceos-org/axdriver_crates.git", tag = "v0.1.2", optional = true}
-axdriver_net = {git = "https://github.com/arceos-org/axdriver_crates.git", tag = "v0.1.2", optional = true}
-axdriver_pci = {git = "https://github.com/arceos-org/axdriver_crates.git", tag = "v0.1.2", optional = true}
-axdriver_virtio = {git = "https://github.com/arceos-org/axdriver_crates.git", tag = "v0.1.2", optional = true}
-axerrno = "0.1"
-axhal = {workspace = true, optional = true}
-axmm = {workspace = true, optional = true}
-cfg-if = "1.0"
-crate_interface = "0.1.4"
 dma-api = {version = "0.5", features = ["alloc"], optional = true}
 lazyinit = "0.2"
-log = "=0.4.21"
+
+log = { workspace = true }
 memory_addr = "0.4"
 rdif-block = {version = "0.6.2", optional = true}
 rdif-intc = {version = "0.12", optional = true}
 rdrive = {version = "0.18", optional = true}
 spin = "0.10"
 
+ahci_driver = { git = "https://github.com/Starry-OS/ahci_driver.git", rev = "beaa9c8", optional = true }
+printf-compat = { git = "https://github.com/lights0123/printf-compat.git", rev = "5f5c9cc", default-features = false, optional = true }
+
+
 [target.'cfg(target_arch = "aarch64")'.dependencies]
-arm-gic-driver = {version = "0.15", optional = true}
->>>>>>> c935af87
+arm-gic-driver = {version = "0.15", optional = true}