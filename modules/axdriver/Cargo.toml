[package]
authors = ["Yuekai Jia <equation618@gmail.com>", "ChengXiang Qi <kuangjux@outlook.com>"]
description = "ArceOS device drivers"
documentation = "https://arceos-org.github.io/arceos/axdriver/index.html"
edition.workspace = true
homepage.workspace = true
license.workspace = true
name = "axdriver"
repository = "https://github.com/arceos-org/arceos/tree/main/modules/axdriver"
version.workspace = true

[features]
<<<<<<< HEAD
dyn = ["dep:rdrive", "dep:arm-gic-driver", "arm-gic-driver?/rdif"]
=======
block = ["axdriver_block"]
>>>>>>> 87c579c7
bus-mmio = []
bus-pci = ["dep:axdriver_pci", "dep:axhal", "dep:axconfig"]
display = ["axdriver_display"]
dyn = ["dep:rdrive", "dep:arm-gic-driver", "arm-gic-driver?/rdif", "dep:axmm", "dep:rdif-intc", "dep:rdif-block", "dep:dma-api"]
net = ["axdriver_net"]

# Enabled by features `virtio-*`
virtio = ["axdriver_virtio", "dep:axalloc", "dep:axhal", "dep:axconfig"]

# various types of drivers
bcm2835-sdhci = ["block", "axdriver_block/bcm2835-sdhci"]
fxmac = ["net", "axdriver_net/fxmac", "dep:axalloc", "dep:axhal", "dep:axdma"]
ixgbe = ["net", "axdriver_net/ixgbe", "dep:axalloc", "dep:axhal", "dep:axdma"]
ramdisk = ["block", "axdriver_block/ramdisk"]
virtio-blk = ["block", "virtio", "axdriver_virtio/block"]
virtio-gpu = ["display", "virtio", "axdriver_virtio/gpu"]
virtio-net = ["net", "virtio", "axdriver_virtio/net"]
# more devices example: e1000 = ["net", "axdriver_net/e1000"]

default = ["bus-pci"]

[dependencies]
axalloc = {workspace = true, optional = true}
axconfig = {workspace = true, optional = true}
axdma = {workspace = true, optional = true}
axdriver_base = {git = "https://github.com/arceos-org/axdriver_crates.git", tag = "v0.1.2"}
axdriver_block = {git = "https://github.com/arceos-org/axdriver_crates.git", tag = "v0.1.2", optional = true}
axdriver_display = {git = "https://github.com/arceos-org/axdriver_crates.git", tag = "v0.1.2", optional = true}
axdriver_net = {git = "https://github.com/arceos-org/axdriver_crates.git", tag = "v0.1.2", optional = true}
axdriver_pci = {git = "https://github.com/arceos-org/axdriver_crates.git", tag = "v0.1.2", optional = true}
axdriver_virtio = {git = "https://github.com/arceos-org/axdriver_crates.git", tag = "v0.1.2", optional = true}
axerrno = "0.1"
axhal = {workspace = true, optional = true}
axmm = {workspace = true, optional = true}
cfg-if = "1.0"
crate_interface = "0.1.4"
<<<<<<< HEAD
axdriver_base = { git = "https://github.com/arceos-org/axdriver_crates.git", tag = "v0.1.2" }
axdriver_block = { git = "https://github.com/arceos-org/axdriver_crates.git", tag = "v0.1.2", optional = true }
axdriver_net = { git = "https://github.com/arceos-org/axdriver_crates.git", tag = "v0.1.2", optional = true }
axdriver_display = { git = "https://github.com/arceos-org/axdriver_crates.git", tag = "v0.1.2", optional = true }
axdriver_pci = { git = "https://github.com/arceos-org/axdriver_crates.git", tag = "v0.1.2", optional = true }
axdriver_virtio = { git = "https://github.com/arceos-org/axdriver_crates.git", tag = "v0.1.2", optional = true }
axalloc = { workspace = true, optional = true }
axhal = { workspace = true, optional = true }
axconfig = { workspace = true, optional = true }
axdma = { workspace = true, optional = true }
rdrive = { version = "0.16", optional = true }
axerrno = "0.1"
lazyinit = "0.2"
memory_addr = "0.4"

[target.'cfg(target_arch = "aarch64")'.dependencies]
arm-gic-driver = { version = "0.15", optional = true }
=======
dma-api = {version = "0.5", features = ["alloc"], optional = true}
lazyinit = "0.2"
log = "=0.4.21"
memory_addr = "0.4"
rdif-block = {version = "0.6.2", optional = true}
rdif-intc = {version = "0.12", optional = true}
rdrive = {version = "0.18", optional = true}
spin = "0.10"

[target.'cfg(target_arch = "aarch64")'.dependencies]
arm-gic-driver = {version = "0.15", optional = true}
>>>>>>> 87c579c7
<|MERGE_RESOLUTION|>--- conflicted
+++ resolved
@@ -10,11 +10,7 @@
 version.workspace = true
 
 [features]
-<<<<<<< HEAD
-dyn = ["dep:rdrive", "dep:arm-gic-driver", "arm-gic-driver?/rdif"]
-=======
 block = ["axdriver_block"]
->>>>>>> 87c579c7
 bus-mmio = []
 bus-pci = ["dep:axdriver_pci", "dep:axhal", "dep:axconfig"]
 display = ["axdriver_display"]
@@ -51,25 +47,6 @@
 axmm = {workspace = true, optional = true}
 cfg-if = "1.0"
 crate_interface = "0.1.4"
-<<<<<<< HEAD
-axdriver_base = { git = "https://github.com/arceos-org/axdriver_crates.git", tag = "v0.1.2" }
-axdriver_block = { git = "https://github.com/arceos-org/axdriver_crates.git", tag = "v0.1.2", optional = true }
-axdriver_net = { git = "https://github.com/arceos-org/axdriver_crates.git", tag = "v0.1.2", optional = true }
-axdriver_display = { git = "https://github.com/arceos-org/axdriver_crates.git", tag = "v0.1.2", optional = true }
-axdriver_pci = { git = "https://github.com/arceos-org/axdriver_crates.git", tag = "v0.1.2", optional = true }
-axdriver_virtio = { git = "https://github.com/arceos-org/axdriver_crates.git", tag = "v0.1.2", optional = true }
-axalloc = { workspace = true, optional = true }
-axhal = { workspace = true, optional = true }
-axconfig = { workspace = true, optional = true }
-axdma = { workspace = true, optional = true }
-rdrive = { version = "0.16", optional = true }
-axerrno = "0.1"
-lazyinit = "0.2"
-memory_addr = "0.4"
-
-[target.'cfg(target_arch = "aarch64")'.dependencies]
-arm-gic-driver = { version = "0.15", optional = true }
-=======
 dma-api = {version = "0.5", features = ["alloc"], optional = true}
 lazyinit = "0.2"
 log = "=0.4.21"
@@ -80,5 +57,4 @@
 spin = "0.10"
 
 [target.'cfg(target_arch = "aarch64")'.dependencies]
-arm-gic-driver = {version = "0.15", optional = true}
->>>>>>> 87c579c7
+arm-gic-driver = {version = "0.15", optional = true}