//! [ArceOS](https://github.com/arceos-org/arceos) device drivers.
//!
//! # Usage
//!
//! All detected devices are composed into a large struct [`AllDevices`]
//! and returned by the [`init_drivers`] function. The upperlayer subsystems
//! (e.g., the network stack) may unpack the struct to get the specified device
//! driver they want.
//!
//! For each device category (i.e., net, block, display, etc.), an unified type
//! is used to represent all devices in that category. Currently, there are 3
//! categories: [`AxNetDevice`], [`AxBlockDevice`], and [`AxDisplayDevice`].
//!
//! # Concepts
//!
//! This crate supports two device models depending on the `dyn` feature:
//!
//! - **Static**: The type of all devices is static, it is determined at compile
//!   time by corresponding cargo features. For example, [`AxNetDevice`] will be
//!   an alias of [`VirtioNetDev`] if the `virtio-net` feature is enabled. This
//!   model provides the best performance as it avoids dynamic dispatch. But on
//!   limitation, only one device instance is supported for each device
//!   category.
//! - **Dynamic**: All device instance is using [trait objects] and wrapped in a
//!   `Box<dyn Trait>`. For example, [`AxNetDevice`] will be [`Box<dyn
//!   NetDriverOps>`]. When call a method provided by the device, it uses
//!   [dynamic dispatch][dyn] that may introduce a little overhead. But on the
//!   other hand, it is more flexible, multiple instances of each device
//!   category are supported.
//!
//! # Supported Devices
//!
//! | Device Category | Cargo Feature | Description |
//! |-|-|-|
//! | Block | `ramdisk` | A RAM disk that stores data in a vector |
//! | Block | `virtio-blk` | VirtIO block device |
//! | Network | `virtio-net` | VirtIO network device |
//! | Display | `virtio-gpu` | VirtIO graphics device |
//!
//! # Other Cargo Features
//!
//! - `dyn`: use the dynamic device model (see above).
//! - `bus-mmio`: use device tree to probe all MMIO devices.
//! - `bus-pci`: use PCI bus to probe all PCI devices. This feature is enabled
//!   by default.
//! - `virtio`: use VirtIO devices. This is enabled if any of `virtio-blk`,
//!   `virtio-net` or `virtio-gpu` is enabled.
//! - `net`: use network devices. This is enabled if any feature of network
//!   devices is selected. If this feature is enabled without any network device
//!   features, a dummy struct is used for [`AxNetDevice`].
//! - `block`: use block storage devices. Similar to the `net` feature.
//! - `display`: use graphics display devices. Similar to the `net` feature.
//!
//! [`VirtioNetDev`]: axdriver_virtio::VirtIoNetDev
//! [`Box<dyn NetDriverOps>`]: axdriver_net::NetDriverOps
//! [trait objects]: https://doc.rust-lang.org/book/ch17-02-trait-objects.html
//! [dyn]: https://doc.rust-lang.org/std/keyword.dyn.html

#![no_std]
#![feature(doc_auto_cfg)]
#![feature(associated_type_defaults)]
#![feature(c_variadic)]

extern crate alloc;

#[macro_use]
extern crate log;

#[macro_use]
mod macros;

#[cfg(not(feature = "dyn"))]
mod bus;
mod drivers;
mod dummy;
mod structs;

#[cfg(feature = "virtio")]
mod virtio;

#[cfg(feature = "ixgbe")]
mod ixgbe;

#[cfg(feature = "dyn")]
mod dyn_drivers;

#[cfg(feature = "dyn")]
pub use dyn_drivers::setup;

pub mod prelude;

#[allow(unused_imports)]
use self::prelude::*;
#[cfg(feature = "block")]
pub use self::structs::AxBlockDevice;
#[cfg(feature = "display")]
pub use self::structs::AxDisplayDevice;
#[cfg(feature = "net")]
pub use self::structs::AxNetDevice;
pub use self::structs::{AxDeviceContainer, AxDeviceEnum};

/// A structure that contains all device drivers, organized by their category.
#[derive(Default)]
pub struct AllDevices {
    /// All network device drivers.
    #[cfg(feature = "net")]
    pub net: AxDeviceContainer<AxNetDevice>,
    /// All block device drivers.
    #[cfg(feature = "block")]
    pub block: AxDeviceContainer<AxBlockDevice>,
    /// All graphics device drivers.
    #[cfg(feature = "display")]
    pub display: AxDeviceContainer<AxDisplayDevice>,
    /// All input device drivers.
    #[cfg(feature = "input")]
    pub input: AxDeviceContainer<AxInputDevice>,
}

impl AllDevices {
    /// Returns the device model used, either `dyn` or `static`.
    ///
    /// See the [crate-level documentation](crate) for more details.
    pub const fn device_model() -> &'static str {
        if cfg!(feature = "dyn") {
            "dyn"
        } else {
            "static"
        }
    }

    /// Probes all supported devices.
    fn probe(&mut self) {
<<<<<<< HEAD
        for_each_drivers!(type Driver, {
            if let Some(dev) = Driver::probe_global() {
                info!(
                    "registered a new {:?} device: {:?}",
                    dev.device_type(),
                    dev.device_name(),
                );
                self.add_device(dev);
            }
        });

        #[cfg(any(bus = "pci", bus = "mmio"))]
        self.probe_bus_devices();
=======
        #[cfg(feature = "dyn")]
        for dev in structs::probe_all_devices() {
            self.add_device(dev);
        }
        #[cfg(not(feature = "dyn"))]
        {
            for_each_drivers!(type Driver, {
                if let Some(dev) = Driver::probe_global() {
                    info!(
                        "registered a new {:?} device: {:?}",
                        dev.device_type(),
                        dev.device_name(),
                    );
                    self.add_device(dev);
                }
            });

            self.probe_bus_devices();
        }
>>>>>>> c935af87
    }

    /// Adds one device into the corresponding container, according to its
    /// device category.
    #[allow(dead_code)]
    fn add_device(&mut self, dev: AxDeviceEnum) {
        match dev {
            #[cfg(feature = "net")]
            AxDeviceEnum::Net(dev) => self.net.push(dev),
            #[cfg(feature = "block")]
            AxDeviceEnum::Block(dev) => self.block.push(dev),
            #[cfg(feature = "display")]
            AxDeviceEnum::Display(dev) => self.display.push(dev),
            #[cfg(feature = "input")]
            AxDeviceEnum::Input(dev) => self.input.push(dev),
        }
    }
}

/// Probes and initializes all device drivers, returns the [`AllDevices`]
/// struct.
pub fn init_drivers() -> AllDevices {
    info!("Initialize device drivers...");
    info!("  device model: {}", AllDevices::device_model());

    let mut all_devs = AllDevices::default();
    all_devs.probe();

    #[cfg(feature = "net")]
    {
        debug!("number of NICs: {}", all_devs.net.len());
        for (i, dev) in all_devs.net.iter().enumerate() {
            assert_eq!(dev.device_type(), DeviceType::Net);
            debug!("  NIC {}: {:?}", i, dev.device_name());
        }
    }
    #[cfg(feature = "block")]
    {
        debug!("number of block devices: {}", all_devs.block.len());
        for (i, dev) in all_devs.block.iter().enumerate() {
            assert_eq!(dev.device_type(), DeviceType::Block);
            debug!("  block device {}: {:?}", i, dev.device_name());
        }
    }
    #[cfg(feature = "display")]
    {
        debug!("number of graphics devices: {}", all_devs.display.len());
        for (i, dev) in all_devs.display.iter().enumerate() {
            assert_eq!(dev.device_type(), DeviceType::Display);
            debug!("  graphics device {}: {:?}", i, dev.device_name());
        }
    }
    #[cfg(feature = "input")]
    {
        debug!("number of input devices: {}", all_devs.input.len());
        for (i, dev) in all_devs.input.iter().enumerate() {
            assert_eq!(dev.device_type(), DeviceType::Input);
            debug!("  input device {}: {:?}", i, dev.device_name());
        }
    }

    all_devs
}<|MERGE_RESOLUTION|>--- conflicted
+++ resolved
@@ -130,21 +130,6 @@
 
     /// Probes all supported devices.
     fn probe(&mut self) {
-<<<<<<< HEAD
-        for_each_drivers!(type Driver, {
-            if let Some(dev) = Driver::probe_global() {
-                info!(
-                    "registered a new {:?} device: {:?}",
-                    dev.device_type(),
-                    dev.device_name(),
-                );
-                self.add_device(dev);
-            }
-        });
-
-        #[cfg(any(bus = "pci", bus = "mmio"))]
-        self.probe_bus_devices();
-=======
         #[cfg(feature = "dyn")]
         for dev in structs::probe_all_devices() {
             self.add_device(dev);
@@ -162,9 +147,9 @@
                 }
             });
 
+        #[cfg(any(bus = "pci", bus = "mmio"))]
             self.probe_bus_devices();
         }
->>>>>>> c935af87
     }
 
     /// Adds one device into the corresponding container, according to its
