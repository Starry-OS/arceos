#![allow(unused_imports)]

use core::{ops::Deref, ptr::NonNull};

use crate::prelude::*;
use alloc::{boxed::Box, vec, vec::Vec};
use rdrive::register::{DriverRegister, DriverRegisterSlice};

/// The unified type of the NIC devices.
#[cfg(feature = "net")]
pub type AxNetDevice = Box<dyn NetDriverOps>;
/// The unified type of the block storage devices.
#[cfg(feature = "block")]
pub type AxBlockDevice = Box<dyn BlockDriverOps>;
/// The unified type of the graphics display devices.
#[cfg(feature = "display")]
pub type AxDisplayDevice = Box<dyn DisplayDriverOps>;

impl super::AxDeviceEnum {
    /// Constructs a network device.
    #[cfg(feature = "net")]
    pub fn from_net(dev: impl NetDriverOps + 'static) -> Self {
        Self::Net(Box::new(dev))
    }

    /// Constructs a block device.
    #[cfg(feature = "block")]
    pub fn from_block(dev: impl BlockDriverOps + 'static) -> Self {
        Self::Block(Box::new(dev))
    }

    /// Constructs a display device.
    #[cfg(feature = "display")]
    pub fn from_display(dev: impl DisplayDriverOps + 'static) -> Self {
        Self::Display(Box::new(dev))
    }
}

/// A structure that contains all device drivers of a certain category.
///
/// If the feature `dyn` is enabled, the inner type is [`Vec<D>`]. Otherwise,
/// the inner type is [`Option<D>`] and at most one device can be contained.
pub struct AxDeviceContainer<D>(Vec<D>);

impl<D> AxDeviceContainer<D> {
    /// Returns number of devices in this container.
    pub fn len(&self) -> usize {
        self.0.len()
    }

    /// Returns whether the container is empty.
    pub fn is_empty(&self) -> bool {
        self.len() == 0
    }

    /// Takes one device out of the container (will remove it from the container).
    pub fn take_one(&mut self) -> Option<D> {
        if self.is_empty() {
            None
        } else {
            Some(self.0.remove(0))
        }
    }

    /// Constructs the container from one device.
    pub fn from_one(dev: D) -> Self {
        Self(vec![dev])
    }

    /// Adds one device into the container.
    #[allow(dead_code)]
    pub(crate) fn push(&mut self, dev: D) {
        self.0.push(dev);
    }
}

impl<D> core::ops::Deref for AxDeviceContainer<D> {
    type Target = Vec<D>;
    fn deref(&self) -> &Self::Target {
        &self.0
    }
}

impl<D> Default for AxDeviceContainer<D> {
    fn default() -> Self {
        Self(Default::default())
    }
}

pub fn probe_all_devices() -> Vec<super::AxDeviceEnum> {
    rdrive::probe_all(true).unwrap();
    #[allow(unused_mut)]
    let mut devices = Vec::new();
    #[cfg(feature = "block")]
    {
<<<<<<< HEAD
        let ls = rdrive::get_list::<rdrive::driver::Block>();
=======
        let ls = rdrive::get_list::<rdif_block::Block>();
>>>>>>> 87c579c7
        for dev in ls {
            devices.push(super::AxDeviceEnum::from_block(
                crate::dyn_drivers::blk::Block::from(dev),
            ));
        }
    }
    devices
}<|MERGE_RESOLUTION|>--- conflicted
+++ resolved
@@ -93,11 +93,7 @@
     let mut devices = Vec::new();
     #[cfg(feature = "block")]
     {
-<<<<<<< HEAD
-        let ls = rdrive::get_list::<rdrive::driver::Block>();
-=======
         let ls = rdrive::get_list::<rdif_block::Block>();
->>>>>>> 87c579c7
         for dev in ls {
             devices.push(super::AxDeviceEnum::from_block(
                 crate::dyn_drivers::blk::Block::from(dev),
