[workspace]
resolver = "2"

members = [
    "modules/axalloc",
    "modules/axconfig",
    "modules/axdisplay",
    "modules/axdriver",
    "modules/axfs-ng",
    "modules/axhal",
    "modules/axinput",
    "modules/axlog",
    "modules/axmm",
    "modules/axdma",
    "modules/axnet",
    "modules/axruntime",
    "modules/axsync",
    "modules/axtask",
    "modules/axipi",
    "modules/axklib-impl",

    "api/axfeat",
<<<<<<< HEAD
=======
    "api/arceos_api",
    "api/arceos_posix_api",
    "api/axklib",

    "ulib/axstd",
    "ulib/axlibc",

    "examples/helloworld",
    "examples/helloworld-myplat",
    "examples/httpclient",
    "examples/httpserver",
    "examples/httpserver",
    "examples/shell",
>>>>>>> c935af87
]

[workspace.package]
version = "0.2.0"
edition = "2024"
authors = ["Yuekai Jia <equation618@gmail.com>"]
license = "GPL-3.0-or-later OR Apache-2.0 OR MulanPSL-2.0"
homepage = "https://github.com/arceos-org/arceos"
documentation = "https://arceos-org.github.io/arceos"
repository = "https://github.com/arceos-org/arceos"
keywords = ["arceos", "kernel"]
categories = ["os", "no-std"]

[workspace.dependencies]
axstd = { path = "ulib/axstd" }
axlibc = { path = "ulib/axlibc" }

arceos_api = { path = "api/arceos_api" }
arceos_posix_api = { path = "api/arceos_posix_api" }
axfeat = { path = "api/axfeat" }

axalloc = { path = "modules/axalloc" }
axconfig = { path = "modules/axconfig" }
axdisplay = { path = "modules/axdisplay" }
axdriver = { path = "modules/axdriver" }
axfs-ng = { path = "modules/axfs-ng" }
axhal = { path = "modules/axhal" }
axinput = { path = "modules/axinput" }
axlog = { path = "modules/axlog" }
axmm = { path = "modules/axmm" }
axnet = { path = "modules/axnet" }
axruntime = { path = "modules/axruntime" }
axsync = { path = "modules/axsync" }
axtask = { path = "modules/axtask" }
axdma = { path = "modules/axdma" }
axipi = { path = "modules/axipi" }

allocator = { git = "https://github.com/Starry-OS/allocator.git", rev = "d5feebd" }
axbacktrace = "0.1"
axcpu = "0.2"
axerrno = "0.1"
axfs-ng-vfs = "0.1"
axio = "0.1"
axplat = "0.2"
axpoll = "0.1"
bindgen = "0.72"
cfg-if = "1.0"
chrono = { version = "0.4", default-features = false }
crate_interface = "0.1.4"
enum_dispatch = "0.3.13"
futures = { version = "0.3.31", default-features = false, features = ["alloc"] }
hashbrown = "0.15.4"
kernel_guard = "0.1"
kspin = "0.1"
lazy_static = { version = "1.5", features = ["spin_no_std"] }
lazyinit = "0.2"
lock_api = { version = "0.4", default-features = false }
log = "=0.4.21"
memory_addr = "0.4"
memory_set = "0.4"
page_table_entry = "0.5"
page_table_multiarch = "0.5"
percpu = "0.2"
rand = "0.9"
scope-local = "0.1"
spin = "0.10"

[patch.crates-io]
axbacktrace = { git = "https://github.com/Starry-OS/axbacktrace.git" }
axcpu = { git = "https://github.com/Starry-OS/axcpu.git" }
axerrno = { git = "https://github.com/Starry-OS/axerrno.git" }
axfs-ng-vfs = { git = "https://github.com/Starry-OS/axfs-ng-vfs.git" }
axio = { git = "https://github.com/Starry-OS/axio.git" }
axpoll = { git = "https://github.com/Starry-OS/axpoll.git" }
page_table_entry = { git = "https://github.com/Starry-OS/page_table_multiarch.git" }
page_table_multiarch = { git = "https://github.com/Starry-OS/page_table_multiarch.git" }<|MERGE_RESOLUTION|>--- conflicted
+++ resolved
@@ -20,22 +20,7 @@
     "modules/axklib-impl",
 
     "api/axfeat",
-<<<<<<< HEAD
-=======
-    "api/arceos_api",
-    "api/arceos_posix_api",
     "api/axklib",
-
-    "ulib/axstd",
-    "ulib/axlibc",
-
-    "examples/helloworld",
-    "examples/helloworld-myplat",
-    "examples/httpclient",
-    "examples/httpserver",
-    "examples/httpserver",
-    "examples/shell",
->>>>>>> c935af87
 ]
 
 [workspace.package]
